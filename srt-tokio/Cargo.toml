[package]
name = "srt-tokio"
version = "0.1.0"
authors = ["Russell Greene <russellgreene8@gmail.com>"]
description = "SRT implementation in Rust"
license = "Apache-2.0"
documentation = "https://docs.rs/srt-rs"
homepage = "https://github.com/russelltg/srt-rs"
repository = "https://github.com/russelltg/srt-rs"
edition = "2018"
publish = false

[dependencies]
srt-protocol = { path = "../srt-protocol" }
log = { version = "0.4", default-features = false }
futures = { version = "0.3", default-features = false, features = ["std", "async-await"] }
<<<<<<< HEAD
bytes = "0.5"
rand = "0.7"
=======
bytes = "1"
tokio-stream = "0.1"
>>>>>>> f6da7516

[dependencies.tokio]
version = "1"
features = ["net", "time", "test-util", "macros", "io-util", "io-std", "sync"]


[dependencies.tokio-util]
version = "0.6"
features = ["net", "codec"]

[dev-dependencies]
anyhow = "1"
pretty_env_logger = { version = "0.4", default-features = false }
rand = "0.8"
rand_distr = "0.4"

[dev-dependencies.tokio]
version = "1"
features = ["rt-multi-thread"]
<|MERGE_RESOLUTION|>--- conflicted
+++ resolved
@@ -14,13 +14,8 @@
 srt-protocol = { path = "../srt-protocol" }
 log = { version = "0.4", default-features = false }
 futures = { version = "0.3", default-features = false, features = ["std", "async-await"] }
-<<<<<<< HEAD
-bytes = "0.5"
-rand = "0.7"
-=======
 bytes = "1"
 tokio-stream = "0.1"
->>>>>>> f6da7516
 
 [dependencies.tokio]
 version = "1"
