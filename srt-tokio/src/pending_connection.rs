--- conflicted
+++ resolved
@@ -28,11 +28,13 @@
     streamid: Option<String>,
     starting_seqno: SeqNumber,
 ) -> Result<Connection, io::Error> {
-<<<<<<< HEAD
-    let mut connect = Connect::new(remote, local_addr, init_settings, streamid, starting_seqno);
-=======
-    let mut connect = Connect::new(remote, local_addr, init_settings, streamid.clone());
->>>>>>> 8d922ea7
+    let mut connect = Connect::new(
+        remote,
+        local_addr,
+        init_settings,
+        streamid.clone(),
+        starting_seqno,
+    );
     let mut tick_interval = interval(Duration::from_millis(100));
 
     let mut ser_buffer = Vec::new();
