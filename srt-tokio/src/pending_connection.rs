--- conflicted
+++ resolved
@@ -13,12 +13,8 @@
         connect::Connect, listen::Listen, rendezvous::Rendezvous, ConnInitSettings,
         ConnectionResult,
     },
-<<<<<<< HEAD
     protocol::handshake::Handshake,
-    Connection, Packet, PacketParseError, SeqNumber,
-=======
-    Connection, Packet, PacketParseError,
->>>>>>> f6da7516
+    Connection, Connection, Packet, Packet, PacketParseError, PacketParseError, SeqNumber,
 };
 
 use futures::prelude::*;
@@ -29,22 +25,15 @@
     remote: SocketAddr,
     local_addr: IpAddr,
     init_settings: ConnInitSettings,
-<<<<<<< HEAD
     init_seq_number: SeqNumber,
-=======
     streamid: Option<String>,
->>>>>>> f6da7516
 ) -> Result<Connection, io::Error>
 where
     T: Stream<Item = Result<(Packet, SocketAddr), PacketParseError>>
         + Sink<(Packet, SocketAddr), Error = io::Error>
         + Unpin,
 {
-<<<<<<< HEAD
-    let mut connect = Connect::new(remote, local_addr, init_settings, init_seq_number);
-=======
-    let mut connect = Connect::new(remote, local_addr, init_settings, streamid);
->>>>>>> f6da7516
+    let mut connect = Connect::new(remote, local_addr, init_settings, init_seq_number, streamid);
 
     let mut tick_interval = interval(Duration::from_millis(100));
     loop {
