pub mod connect;
mod cookie;
mod hsv5;
pub mod listen;
pub mod rendezvous;

use crate::{
    crypto::CryptoOptions,
    packet::{ControlTypes, HandshakeControlInfo, RejectReason},
    Connection, DataPacket, Packet, SeqNumber, SocketId,
};
use rand::random;
use std::{error::Error, fmt, net::SocketAddr, time::Duration};

#[non_exhaustive]
#[derive(Debug)]
pub enum ConnectError {
    ControlExpected(DataPacket),
    HandshakeExpected(ControlTypes),
    InductionExpected(HandshakeControlInfo),
    UnexpectedHost(SocketAddr, SocketAddr),
    ConclusionExpected(HandshakeControlInfo),
    UnsupportedProtocolVersion(u32),
    InvalidHandshakeCookie(i32, i32),
    RendezvousExpected(HandshakeControlInfo),
    CookiesMatched(i32),
    ExpectedHsReq,
    ExpectedHsResp,
    ExpectedExtFlags,
    ExpectedNoExtFlags,
}

#[derive(Debug)]
pub enum ConnectionReject {
    /// local rejected remote
    Rejecting(RejectReason),

    /// remote rejected local
    Rejected(RejectReason),
}

#[derive(Debug)]
#[allow(clippy::large_enum_variant)]
pub enum ConnectionResult {
    NotHandled(ConnectError),
    Reject(Option<(Packet, SocketAddr)>, ConnectionReject),
    SendPacket((Packet, SocketAddr)),
    Connected(Option<(Packet, SocketAddr)>, Connection),
    NoAction,
}

#[derive(Debug, Clone)]
pub struct ConnInitSettings {
<<<<<<< HEAD
    pub local_sockid: SocketID,
=======
    pub starting_send_seqnum: SeqNumber,
    pub local_sockid: SocketId,
>>>>>>> f6da7516
    pub crypto: Option<CryptoOptions>,
    pub send_latency: Duration,
    pub recv_latency: Duration,
}

impl fmt::Display for ConnectError {
    fn fmt(&self, f: &mut fmt::Formatter) -> fmt::Result {
        use ConnectError::*;
        match self {
            ControlExpected(pack) => write!(f, "Expected Control packet, found {:?}", pack),
            HandshakeExpected(got) => write!(f, "Expected Handshake packet, found: {:?}", got),
            InductionExpected(got) => write!(f, "Expected Induction (1) packet, found: {:?}", got),
            UnexpectedHost(host, got) => write!(
                f,
                "Expected packets from different host, expected: {} found: {}",
                host, got
            ),
            ConclusionExpected(got) => {
                write!(f, "Expected Conclusion (-1) packet, found: {:?}", got)
            }
            UnsupportedProtocolVersion(got) => write!(
                f,
                "Unsupported protocol version, expected: v5 found v{0}",
                got
            ),
            InvalidHandshakeCookie(expected, got) => write!(
                f,
                "Received invalid cookie, expected {}, got {}",
                expected, got
            ),
            RendezvousExpected(got) => write!(f, "Expected rendezvous packet, got {:?}", got),
            CookiesMatched(cookie) => write!(
                f,
                "Cookies matched, waiting for a new cookie to resolve contest. Cookie: {}",
                cookie
            ),
            ExpectedHsReq => write!(
                f,
                "Responder got handshake flags, but expected request, not response"
            ),
            ExpectedHsResp => write!(
                f,
                "Initiator got handshake flags, but expected response, not request"
            ),
            ExpectedExtFlags => write!(f, "Responder expected handshake flags, but got none"),
            ExpectedNoExtFlags => {
                write!(f, "Initiator did not expect handshake flags, but got some")
            }
        }
    }
}

impl Error for ConnectError {}

impl fmt::Display for ConnectionReject {
    fn fmt(&self, f: &mut fmt::Formatter<'_>) -> fmt::Result {
        use ConnectionReject::*;
        match self {
            Rejecting(rr) => write!(f, "Local server rejected remote: {}", rr),
            Rejected(rr) => write!(f, "Remote rejected connection: {}", rr),
        }
    }
}

impl ConnectionReject {
    fn reason(&self) -> RejectReason {
        match self {
            ConnectionReject::Rejecting(r) | ConnectionReject::Rejected(r) => *r,
        }
    }
}

impl Error for ConnectionReject {}

impl Default for ConnInitSettings {
    fn default() -> Self {
        ConnInitSettings {
            crypto: None,
            send_latency: Duration::from_millis(50),
            recv_latency: Duration::from_micros(50),
            local_sockid: random(),
        }
    }
}
impl ConnInitSettings {
    pub fn copy_randomize(&self) -> ConnInitSettings {
        ConnInitSettings {
            crypto: self.crypto.clone(),
            send_latency: self.send_latency,
            recv_latency: self.recv_latency,
            local_sockid: random(),
        }
    }
}<|MERGE_RESOLUTION|>--- conflicted
+++ resolved
@@ -51,12 +51,8 @@
 
 #[derive(Debug, Clone)]
 pub struct ConnInitSettings {
-<<<<<<< HEAD
-    pub local_sockid: SocketID,
-=======
     pub starting_send_seqnum: SeqNumber,
     pub local_sockid: SocketId,
->>>>>>> f6da7516
     pub crypto: Option<CryptoOptions>,
     pub send_latency: Duration,
     pub recv_latency: Duration,
