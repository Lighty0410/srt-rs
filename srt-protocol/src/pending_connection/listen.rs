--- conflicted
+++ resolved
@@ -63,18 +63,8 @@
                     control_type: ControlTypes::Handshake(HandshakeControlInfo {
                         syn_cookie: cookie,
                         socket_id: self.init_settings.local_sockid,
-<<<<<<< HEAD
-                        info: HandshakeVSInfo::V5 {
-                            crypto_size: 0,
-                            ext_hs: None,
-                            ext_km: None,
-                            ext_config: None,
-                        },
+                        info: HandshakeVSInfo::V5(HSV5Info::default()),
                         init_seq_num: shake.init_seq_num,
-=======
-                        info: HandshakeVSInfo::V5(HSV5Info::default()),
-                        init_seq_num: self.init_settings.starting_send_seqnum,
->>>>>>> d39576f2
                         ..shake
                     }),
                 });
