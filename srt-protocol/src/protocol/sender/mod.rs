--- conflicted
+++ resolved
@@ -171,16 +171,12 @@
         self.step = SenderAlgorithmStep::Step1;
     }
 
-<<<<<<< HEAD
     pub fn handle_packet(
         &mut self,
         (packet, from): (Packet, SocketAddr),
         now: Instant,
         er: &mut impl EventReceiver,
-    ) -> SenderResult {
-=======
-    pub fn handle_packet(&mut self, (packet, from): (Packet, SocketAddr), now: Instant) {
->>>>>>> 12cc2668
+    ) {
         // TODO: record/report packets from invalid hosts?
         if from != self.settings.remote {
             return;
@@ -189,13 +185,8 @@
         debug!("Received packet {:?}", packet);
 
         match packet {
-<<<<<<< HEAD
             Packet::Control(control) => self.handle_control_packet(control, now, er),
-            Packet::Data(data) => self.handle_data_packet(data, now),
-=======
-            Packet::Control(control) => self.handle_control_packet(control, now),
             Packet::Data(_) => {}
->>>>>>> 12cc2668
         }
     }
 
@@ -317,26 +308,14 @@
         WaitUntil(self.snd_timer.next_instant())
     }
 
-<<<<<<< HEAD
-    fn handle_data_packet(&mut self, _packet: DataPacket, _now: Instant) -> SenderResult {
-        Ok(())
-    }
-
     fn handle_control_packet(
         &mut self,
         packet: ControlPacket,
         now: Instant,
         er: &mut impl EventReceiver,
-    ) -> SenderResult {
+    ) {
         match packet.control_type {
             ControlTypes::Ack(info) => self.handle_ack_packet(now, &info, er),
-=======
-    fn handle_control_packet(&mut self, packet: ControlPacket, now: Instant) {
-        match packet.control_type {
-            ControlTypes::Ack(info) => {
-                self.handle_ack_packet(now, &info);
-            }
->>>>>>> 12cc2668
             ControlTypes::Ack2(_) => {
                 warn!("Sender received ACK2, unusual");
             }
@@ -364,16 +343,12 @@
         }
     }
 
-<<<<<<< HEAD
     fn handle_ack_packet(
         &mut self,
         now: Instant,
         info: &AckControlInfo,
         er: &mut impl EventReceiver,
-    ) -> SenderResult {
-=======
-    fn handle_ack_packet(&mut self, now: Instant, info: &AckControlInfo) {
->>>>>>> 12cc2668
+    ) {
         // if this ack number is less than (but NOT equal--equal could just mean lost ACK2 that needs to be retransmitted)
         // the largest received ack number, than discard it
         // this can happen thorough packet reordering OR losing an ACK2 packet
