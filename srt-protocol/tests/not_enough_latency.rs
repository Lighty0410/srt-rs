--- conflicted
+++ resolved
@@ -26,34 +26,9 @@
     const PACKETS: usize = 1_000;
     const PACKET_SPACING: Duration = Duration::from_millis(10);
 
-<<<<<<< HEAD
-    let mut send = ConnSend::Conn(
-        Connect::new(
-            r_sa,
-            s_sa.ip(),
-            ConnInitSettings {
-                local_sockid: s_sid,
-                crypto: None,
-                send_latency: Duration::from_millis(2000),
-                recv_latency: Duration::from_millis(20),
-            },
-            None,
-            seqno,
-        ),
-        start,
-    );
-
-    let mut recv = ListRecv::List(Listen::new(ConnInitSettings {
-        local_sockid: r_sid,
-        crypto: None,
-        send_latency: Duration::from_millis(20),
-        recv_latency: Duration::from_millis(20),
-    }));
-=======
     let start = Instant::now();
 
     let rng = StdRng::seed_from_u64(seed);
->>>>>>> 8d922ea7
 
     // 4% packet loss, 4 sec latency with 0.2 s variance
     let mut simulation = RandomLossSimulation {
