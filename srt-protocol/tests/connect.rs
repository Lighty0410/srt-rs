use std::{
    cmp::min,
    net::SocketAddr,
    time::{Duration, Instant},
};

use log::debug;
use rand::{prelude::StdRng, SeedableRng};

use rand_distr::{Bernoulli, Normal};
use simulator::*;
use srt_protocol::{
    accesscontrol::AllowAllStreamAcceptor,
    connection::Input,
    packet::ControlTypes,
    pending_connection::{
        connect::Connect, listen::Listen, rendezvous::Rendezvous, ConnInitSettings,
        ConnectionResult,
    },
    Connection, ControlPacket, Packet, SeqNumber, SocketId,
};

pub mod simulator;

const CONN_TICK_TIME: Duration = Duration::from_millis(100);

#[allow(clippy::large_enum_variant)]
enum ConnectEntity {
    PendingL(Listen),
    PendingC(Connect, Instant),
    PendingR(Rendezvous, Instant),
    Done(Connection),
}

struct Conn {
    a: ConnectEntity,
    b: ConnectEntity,
    conn: NetworkSimulator,
    sim: RandomLossSimulation,
}

impl ConnectEntity {
    pub fn handle_packet(
        &mut self,
        packet: Packet,
        now: Instant,
        remote_sa: SocketAddr,
        conn: &mut NetworkSimulator,
        sim: &mut RandomLossSimulation,
    ) {
        let res = match self {
            ConnectEntity::PendingL(l) => l.handle_packet(
                (packet, remote_sa),
                now,
                &mut AllowAllStreamAcceptor::default(),
            ),
            ConnectEntity::PendingC(c, _) => c.handle_packet((packet, remote_sa), now),
            ConnectEntity::PendingR(r, _) => r.handle_packet((packet, remote_sa), now),
            ConnectEntity::Done(c) => {
                if let Packet::Control(ControlPacket {
                    control_type: ControlTypes::Handshake(hs),
                    ..
                }) = &packet
                {
                    match c.handshake.handle_handshake(hs.clone()) {
                        Some(control_type) => ConnectionResult::SendPacket((
                            Packet::Control(ControlPacket {
                                control_type,
                                ..packet.control().unwrap().clone() // this is chekced in the pattern, but can't be @'d
                            }),
                            remote_sa,
                        )),
                        None => ConnectionResult::NoAction,
                    }
                } else {
                    ConnectionResult::NoAction
                }
            }
        };
        match res {
            ConnectionResult::Reject(_, _) => panic!("Reject?"),
            ConnectionResult::SendPacket(pack) => conn.send_lossy(sim, now, pack),
            ConnectionResult::Connected(Some(pack), c) => {
                conn.send_lossy(sim, now, pack);
                *self = ConnectEntity::Done(c);
            }
            ConnectionResult::Connected(None, conn) => *self = ConnectEntity::Done(conn),
            ConnectionResult::NotHandled(_) | ConnectionResult::NoAction => {}
        }
    }

    fn handle_tick(
        &mut self,
        now: Instant,
        sim: &mut RandomLossSimulation,
        conn: &mut NetworkSimulator,
    ) {
        let nct = match self {
            ConnectEntity::PendingL(_) | ConnectEntity::Done(_) => return,
            ConnectEntity::PendingC(_, nct) | ConnectEntity::PendingR(_, nct) => nct,
        };

        if now >= *nct {
            *nct += CONN_TICK_TIME;
            let res = match self {
                ConnectEntity::PendingC(c, _) => c.handle_tick(now),
                ConnectEntity::PendingR(r, _) => r.handle_tick(now),
                _ => unreachable!(),
            };
            match res {
                ConnectionResult::Reject(_, _) => panic!("Reject?"),
                ConnectionResult::SendPacket(pack) => {
                    conn.send_lossy(sim, now, pack);
                }
                ConnectionResult::Connected(Some(pack), c) => {
                    conn.send_lossy(sim, now, pack);
                    *self = ConnectEntity::Done(c);
                }
                ConnectionResult::Connected(None, conn) => *self = ConnectEntity::Done(conn),
                ConnectionResult::NotHandled(_) | ConnectionResult::NoAction => {}
            }
        }
    }

    fn next_tick_time(&self) -> Option<Instant> {
        match self {
            ConnectEntity::Done(_) | ConnectEntity::PendingL(_) => None,
            ConnectEntity::PendingC(_, ntt) | ConnectEntity::PendingR(_, ntt) => Some(*ntt),
        }
    }
}

#[test]
fn precise_ts0() {
    let r_sa = ([127, 0, 0, 1], 2222).into();
    let s_sa: SocketAddr = ([127, 0, 0, 1], 2224).into();

    let seqno = SeqNumber::new_truncate(0);
    let s_sid = SocketId(1234);
    let r_sid = SocketId(5678);

    let rtt2 = Duration::from_millis(500);

    let start = Instant::now();

    let send = ConnectEntity::PendingC(
        Connect::new(
            r_sa,
            s_sa.ip(),
            ConnInitSettings {
                local_sockid: s_sid,
                crypto: None,
                send_latency: Duration::from_millis(2000),
                recv_latency: Duration::from_millis(20),
            },
            None,
            seqno,
        ),
        start,
    );

<<<<<<< HEAD
    let recv = Conn::PendingL(
        Direction::B2A,
        Listen::new(ConnInitSettings {
            local_sockid: r_sid,
            crypto: None,
            send_latency: Duration::from_millis(20),
            recv_latency: Duration::from_millis(20),
        }),
=======
    let recv = ConnectEntity::PendingL(Listen::new(ConnInitSettings {
        starting_send_seqnum: seqno,
        local_sockid: r_sid,
        crypto: None,
        send_latency: Duration::from_millis(20),
        recv_latency: Duration::from_millis(20),
    }));

    let conn = NetworkSimulator::new(s_sa, r_sa);

    let sim = RandomLossSimulation {
        rng: StdRng::seed_from_u64(0),
        delay_dist: Normal::new(rtt2.as_secs_f64(), 0.0).unwrap(),
        drop_dist: Bernoulli::new(0.).unwrap(),
    };

    let (a, b) = complete(
        Conn {
            a: send,
            b: recv,
            conn,
            sim,
        },
        start,
>>>>>>> 8d922ea7
    );

    assert_eq!(
        a.settings.socket_start_time,
        b.settings.socket_start_time,
        "{:?}!={:?}",
        a.settings.socket_start_time - start,
        b.settings.socket_start_time - start
    );
    assert_eq!(a.settings.rtt, rtt2 * 2);
    assert_eq!(b.settings.rtt, rtt2 * 2);
}

#[test]
fn lossy_connect() {
    for _ in 0..100 {
        let seed = rand::random();
        println!("Connect seed is {}", seed);
        do_lossy_connect(seed);
    }
}

fn do_lossy_connect(seed: u64) {
    let _ = pretty_env_logger::try_init();

    let c_sa: SocketAddr = ([127, 0, 0, 1], 2222).into();
    let l_sa: SocketAddr = ([127, 0, 0, 1], 2224).into();

    let start_seqno = SeqNumber::new_truncate(0);

    let r_sid = SocketId(1234);
    let s_sid = SocketId(2234);

    let start = Instant::now();

    let conn = NetworkSimulator::new(c_sa, l_sa);

    let sim = RandomLossSimulation {
        rng: StdRng::seed_from_u64(seed),
        delay_dist: Normal::new(0.02, 0.02).unwrap(),
        drop_dist: Bernoulli::new(0.7).unwrap(),
    };

    let c = ConnectEntity::PendingC(
        Connect::new(
            l_sa,
            c_sa.ip(),
            ConnInitSettings {
                local_sockid: s_sid,
                crypto: None,
                send_latency: Duration::from_millis(20),
                recv_latency: Duration::from_millis(20),
            },
            None,
            start_seqno,
        ),
        start,
    );

<<<<<<< HEAD
    let l = Conn::PendingL(
        Direction::B2A,
        Listen::new(ConnInitSettings {
            local_sockid: r_sid,
            crypto: None,
            send_latency: Duration::from_millis(20),
            recv_latency: Duration::from_millis(20),
        }),
=======
    let l = ConnectEntity::PendingL(Listen::new(ConnInitSettings {
        starting_send_seqnum: start_seqno,
        local_sockid: r_sid,
        crypto: None,
        send_latency: Duration::from_millis(20),
        recv_latency: Duration::from_millis(20),
    }));

    complete(
        Conn {
            a: c,
            b: l,
            conn,
            sim,
        },
        start,
>>>>>>> 8d922ea7
    );
}

#[test]
fn lossy_rendezvous() {
    let _ = pretty_env_logger::try_init();

    // run once failing seeds
    do_lossy_rendezvous(1104041222010949432);
    do_lossy_rendezvous(16693786644192575166);

    for _ in 0..100 {
        let seed = rand::random();
        do_lossy_rendezvous(seed);
    }
}

fn do_lossy_rendezvous(seed: u64) {
    println!("Rendezvous seed is {}", seed);

    let a_sa: SocketAddr = ([127, 0, 0, 1], 2222).into();
    let b_sa: SocketAddr = ([127, 0, 0, 1], 2224).into();

    let start_seqno = SeqNumber::new_truncate(0);

    let r_sid = SocketId(1234);
    let s_sid = SocketId(2234);

    let start = Instant::now();

    let conn = NetworkSimulator::new(a_sa, b_sa);

    let sim = RandomLossSimulation {
        rng: StdRng::seed_from_u64(seed),
        delay_dist: Normal::new(0.02, 0.02).unwrap(),
        drop_dist: Bernoulli::new(0.70).unwrap(),
    };

    let a = ConnectEntity::PendingR(
        Rendezvous::new(
            a_sa,
            b_sa,
            ConnInitSettings {
                local_sockid: s_sid,
                crypto: None,
                send_latency: Duration::from_millis(20),
                recv_latency: Duration::from_millis(20),
            },
            start_seqno,
        ),
        start,
    );

    let b = ConnectEntity::PendingR(
        Rendezvous::new(
            b_sa,
            a_sa,
            ConnInitSettings {
                local_sockid: r_sid,
                crypto: None,
                send_latency: Duration::from_millis(20),
                recv_latency: Duration::from_millis(20),
            },
            start_seqno,
        ),
        start,
    );

    complete(Conn { a, b, conn, sim }, start);
}

fn complete(mut conn: Conn, start: Instant) -> (Connection, Connection) {
    const TIME_LIMIT: Duration = Duration::from_secs(10);

    let mut current_time = start;

    loop {
        // assert!(current_time - start < TIME_LIMIT);
        if current_time - start > TIME_LIMIT {
            println!("Hi")
        }

        let sender_time = loop {
            match conn.conn.sender.select_next_input(
                current_time,
                conn.a
                    .next_tick_time()
                    .unwrap_or(current_time + Duration::from_secs(1)),
            ) {
                (time, Input::Packet(Some((packet, sa)))) => {
                    debug!("b->a {:?}", packet);
                    conn.a
                        .handle_packet(packet, time, sa, &mut conn.conn, &mut conn.sim)
                }
                (time, Input::Timer) => break time,
                _ => unreachable!(),
            }
        };
        let recvr_time = loop {
            match conn.conn.receiver.select_next_input(
                current_time,
                conn.b
                    .next_tick_time()
                    .unwrap_or(current_time + Duration::from_secs(1)),
            ) {
                (time, Input::Packet(Some((packet, sa)))) => {
                    debug!("a->b {:?}", packet);
                    conn.b
                        .handle_packet(packet, time, sa, &mut conn.conn, &mut conn.sim)
                }
                (time, Input::Timer) => break time,
                _ => unreachable!(),
            }
        };

        conn.a
            .handle_tick(current_time, &mut conn.sim, &mut conn.conn);
        conn.b
            .handle_tick(current_time, &mut conn.sim, &mut conn.conn);

        if let (ConnectEntity::Done(a), ConnectEntity::Done(b)) = (&mut conn.a, &mut conn.b) {
            break (a.clone(), b.clone());
        }

        let next_time = min(sender_time, recvr_time);

        current_time = next_time;
    }
}<|MERGE_RESOLUTION|>--- conflicted
+++ resolved
@@ -159,18 +159,7 @@
         start,
     );
 
-<<<<<<< HEAD
-    let recv = Conn::PendingL(
-        Direction::B2A,
-        Listen::new(ConnInitSettings {
-            local_sockid: r_sid,
-            crypto: None,
-            send_latency: Duration::from_millis(20),
-            recv_latency: Duration::from_millis(20),
-        }),
-=======
     let recv = ConnectEntity::PendingL(Listen::new(ConnInitSettings {
-        starting_send_seqnum: seqno,
         local_sockid: r_sid,
         crypto: None,
         send_latency: Duration::from_millis(20),
@@ -193,7 +182,6 @@
             sim,
         },
         start,
->>>>>>> 8d922ea7
     );
 
     assert_eq!(
@@ -253,18 +241,7 @@
         start,
     );
 
-<<<<<<< HEAD
-    let l = Conn::PendingL(
-        Direction::B2A,
-        Listen::new(ConnInitSettings {
-            local_sockid: r_sid,
-            crypto: None,
-            send_latency: Duration::from_millis(20),
-            recv_latency: Duration::from_millis(20),
-        }),
-=======
     let l = ConnectEntity::PendingL(Listen::new(ConnInitSettings {
-        starting_send_seqnum: start_seqno,
         local_sockid: r_sid,
         crypto: None,
         send_latency: Duration::from_millis(20),
@@ -279,7 +256,6 @@
             sim,
         },
         start,
->>>>>>> 8d922ea7
     );
 }
 
