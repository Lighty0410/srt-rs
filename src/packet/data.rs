--- conflicted
+++ resolved
@@ -120,13 +120,8 @@
             self.seq_number.0,
             self.message_loc,
             self.message_number.0,
-<<<<<<< HEAD
-            self.timestamp as f64 / 1e6,
+            self.timestamp.as_secs_f64(),
             self.dest_sockid,
-=======
-            self.timestamp.as_secs_f64(),
-            self.dest_sockid.0,
->>>>>>> 8c0c5dc0
             self.payload.len(),
             self.payload.slice(..min(8, self.payload.len())),
         )
